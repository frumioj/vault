package command

import (
	"flag"
	"fmt"
	"strconv"
	"strings"
	"time"

	"github.com/hashicorp/vault/api"
	"github.com/mitchellh/cli"
	"github.com/posener/complete"
)

var (
	_ cli.Command             = (*AuthTuneCommand)(nil)
	_ cli.CommandAutocomplete = (*AuthTuneCommand)(nil)
)

type AuthTuneCommand struct {
	*BaseCommand

<<<<<<< HEAD
	flagAuditNonHMACRequestKeys         []string
	flagAuditNonHMACResponseKeys        []string
	flagDefaultLeaseTTL                 time.Duration
	flagDescription                     string
	flagListingVisibility               string
	flagMaxLeaseTTL                     time.Duration
	flagPassthroughRequestHeaders       []string
	flagAllowedResponseHeaders          []string
	flagOptions                         map[string]string
	flagTokenType                       string
	flagVersion                         int
	flagUserLockoutThreshold            int
	flagUserLockoutDuration             time.Duration
	flagUserLockoutCounterResetDuration time.Duration
	flagUserLockoutDisable              bool
=======
	flagAuditNonHMACRequestKeys   []string
	flagAuditNonHMACResponseKeys  []string
	flagDefaultLeaseTTL           time.Duration
	flagDescription               string
	flagListingVisibility         string
	flagMaxLeaseTTL               time.Duration
	flagPassthroughRequestHeaders []string
	flagAllowedResponseHeaders    []string
	flagOptions                   map[string]string
	flagTokenType                 string
	flagVersion                   int
	flagPluginVersion             string
>>>>>>> c2d427e7
}

func (c *AuthTuneCommand) Synopsis() string {
	return "Tunes an auth method configuration"
}

func (c *AuthTuneCommand) Help() string {
	helpText := `
Usage: vault auth tune [options] PATH

  Tunes the configuration options for the auth method at the given PATH. The
  argument corresponds to the PATH where the auth method is enabled, not the
  TYPE!

  Tune the default lease for the github auth method:

      $ vault auth tune -default-lease-ttl=72h github/

` + c.Flags().Help()

	return strings.TrimSpace(helpText)
}

func (c *AuthTuneCommand) Flags() *FlagSets {
	set := c.flagSet(FlagSetHTTP)

	f := set.NewFlagSet("Command Options")

	f.StringSliceVar(&StringSliceVar{
		Name:   flagNameAuditNonHMACRequestKeys,
		Target: &c.flagAuditNonHMACRequestKeys,
		Usage: "Key that will not be HMAC'd by audit devices in the request data " +
			"object. To specify multiple values, specify this flag multiple times.",
	})

	f.StringSliceVar(&StringSliceVar{
		Name:   flagNameAuditNonHMACResponseKeys,
		Target: &c.flagAuditNonHMACResponseKeys,
		Usage: "Key that will not be HMAC'd by audit devices in the response data " +
			"object. To specify multiple values, specify this flag multiple times.",
	})

	f.DurationVar(&DurationVar{
		Name:       "default-lease-ttl",
		Target:     &c.flagDefaultLeaseTTL,
		Default:    0,
		EnvVar:     "",
		Completion: complete.PredictAnything,
		Usage: "The default lease TTL for this auth method. If unspecified, this " +
			"defaults to the Vault server's globally configured default lease TTL, " +
			"or a previously configured value for the auth method.",
	})

	f.StringVar(&StringVar{
		Name:   flagNameDescription,
		Target: &c.flagDescription,
		Usage: "Human-friendly description of the this auth method. This overrides " +
			"the current stored value, if any.",
	})

	f.StringVar(&StringVar{
		Name:   flagNameListingVisibility,
		Target: &c.flagListingVisibility,
		Usage: "Determines the visibility of the mount in the UI-specific listing " +
			"endpoint.",
	})

	f.DurationVar(&DurationVar{
		Name:       "max-lease-ttl",
		Target:     &c.flagMaxLeaseTTL,
		Default:    0,
		EnvVar:     "",
		Completion: complete.PredictAnything,
		Usage: "The maximum lease TTL for this auth method. If unspecified, this " +
			"defaults to the Vault server's globally configured maximum lease TTL, " +
			"or a previously configured value for the auth method.",
	})

	f.StringSliceVar(&StringSliceVar{
		Name:   flagNamePassthroughRequestHeaders,
		Target: &c.flagPassthroughRequestHeaders,
		Usage: "Request header value that will be sent to the plugin. To specify " +
			"multiple values, specify this flag multiple times.",
	})

	f.StringSliceVar(&StringSliceVar{
		Name:   flagNameAllowedResponseHeaders,
		Target: &c.flagAllowedResponseHeaders,
		Usage: "Response header value that plugins will be allowed to set. To specify " +
			"multiple values, specify this flag multiple times.",
	})

	f.StringMapVar(&StringMapVar{
		Name:       "options",
		Target:     &c.flagOptions,
		Completion: complete.PredictAnything,
		Usage: "Key-value pair provided as key=value for the mount options. " +
			"This can be specified multiple times.",
	})

	f.StringVar(&StringVar{
		Name:   flagNameTokenType,
		Target: &c.flagTokenType,
		Usage:  "Sets a forced token type for the mount.",
	})

	f.IntVar(&IntVar{
		Name:    "version",
		Target:  &c.flagVersion,
		Default: 0,
		Usage:   "Select the version of the auth method to run. Not supported by all auth methods.",
	})

<<<<<<< HEAD
	f.IntVar(&IntVar{
		Name:   "user-lockout-threshold",
		Target: &c.flagUserLockoutThreshold,
		Usage: "The threshold for user lockout for this auth method. If unspecified, this " +
			"defaults to the Vault server's globally configured user lockout threshold, " +
			"or a previously configured value for the auth method.",
	})

	f.DurationVar(&DurationVar{
		Name:       "user-lockout-duration",
		Target:     &c.flagUserLockoutDuration,
		Completion: complete.PredictAnything,
		Usage: "The user lockout duration for this auth method. If unspecified, this " +
			"defaults to the Vault server's globally configured user lockout duration, " +
			"or a previously configured value for the auth method.",
	})

	f.DurationVar(&DurationVar{
		Name:       "user-lockout-counter-reset-duration",
		Target:     &c.flagUserLockoutCounterResetDuration,
		Completion: complete.PredictAnything,
		Usage: "The user lockout counter reset duration for this auth method. If unspecified, this " +
			"defaults to the Vault server's globally configured user lockout counter reset duration, " +
			"or a previously configured value for the auth method.",
	})

	f.BoolVar(&BoolVar{
		Name:    "user-lockout-disable",
		Target:  &c.flagUserLockoutDisable,
		Default: false,
		Usage: "Disable user lockout for this auth method. If unspecified, this " +
			"defaults to the Vault server's globally configured user lockout disable, " +
			"or a previously configured value for the auth method.",
=======
	f.StringVar(&StringVar{
		Name:    flagNamePluginVersion,
		Target:  &c.flagPluginVersion,
		Default: "",
		Usage: "Select the semantic version of the plugin to run. The new version must be registered in " +
			"the plugin catalog, and will not start running until the plugin is reloaded.",
>>>>>>> c2d427e7
	})

	return set
}

func (c *AuthTuneCommand) AutocompleteArgs() complete.Predictor {
	return c.PredictVaultAuths()
}

func (c *AuthTuneCommand) AutocompleteFlags() complete.Flags {
	return c.Flags().Completions()
}

func (c *AuthTuneCommand) Run(args []string) int {
	f := c.Flags()

	if err := f.Parse(args); err != nil {
		c.UI.Error(err.Error())
		return 1
	}

	args = f.Args()
	switch {
	case len(args) < 1:
		c.UI.Error(fmt.Sprintf("Not enough arguments (expected 1, got %d)", len(args)))
		return 1
	case len(args) > 1:
		c.UI.Error(fmt.Sprintf("Too many arguments (expected 1, got %d)", len(args)))
		return 1
	}

	client, err := c.Client()
	if err != nil {
		c.UI.Error(err.Error())
		return 2
	}

	if c.flagVersion > 0 {
		if c.flagOptions == nil {
			c.flagOptions = make(map[string]string)
		}
		c.flagOptions["version"] = strconv.Itoa(c.flagVersion)
	}

	mountConfigInput := api.MountConfigInput{
		DefaultLeaseTTL: ttlToAPI(c.flagDefaultLeaseTTL),
		MaxLeaseTTL:     ttlToAPI(c.flagMaxLeaseTTL),
		Options:         c.flagOptions,
	}

	// Set these values only if they are provided in the CLI
	f.Visit(func(fl *flag.Flag) {
		if fl.Name == flagNameAuditNonHMACRequestKeys {
			mountConfigInput.AuditNonHMACRequestKeys = c.flagAuditNonHMACRequestKeys
		}

		if fl.Name == flagNameAuditNonHMACResponseKeys {
			mountConfigInput.AuditNonHMACResponseKeys = c.flagAuditNonHMACResponseKeys
		}

		if fl.Name == flagNameDescription {
			mountConfigInput.Description = &c.flagDescription
		}

		if fl.Name == flagNameListingVisibility {
			mountConfigInput.ListingVisibility = c.flagListingVisibility
		}

		if fl.Name == flagNamePassthroughRequestHeaders {
			mountConfigInput.PassthroughRequestHeaders = c.flagPassthroughRequestHeaders
		}

		if fl.Name == flagNameAllowedResponseHeaders {
			mountConfigInput.AllowedResponseHeaders = c.flagAllowedResponseHeaders
		}

		if fl.Name == flagNameTokenType {
			mountConfigInput.TokenType = c.flagTokenType
		}
<<<<<<< HEAD
		if fl.Name == "user-lockout-threshold" {
			if c.flagUserLockoutThreshold > 0 {
				mountConfigInput.UserLockoutConfig.LockoutThreshold = strconv.Itoa(c.flagUserLockoutThreshold)
			}
		}
		if fl.Name == "user-lockout-duration" {
			mountConfigInput.UserLockoutConfig.LockoutDuration = ttlToAPI(c.flagUserLockoutDuration)
		}
		if fl.Name == "user-lockout-counter-reset-duration" {
			mountConfigInput.UserLockoutConfig.LockoutCounterResetDuration = ttlToAPI(c.flagUserLockoutCounterResetDuration)
		}
		if fl.Name == "user-lockout-disable" {
			mountConfigInput.UserLockoutConfig.DisableLockout = &c.flagUserLockoutDisable
=======

		if fl.Name == flagNamePluginVersion {
			mountConfigInput.PluginVersion = c.flagPluginVersion
>>>>>>> c2d427e7
		}
	})

	// Append /auth (since that's where auths live) and a trailing slash to
	// indicate it's a path in output
	mountPath := ensureTrailingSlash(sanitizePath(args[0]))

	if err := client.Sys().TuneAuthMount("/auth/"+mountPath, mountConfigInput); err != nil {
		c.UI.Error(fmt.Sprintf("Error tuning auth method %s: %s", mountPath, err))
		return 2
	}

	c.UI.Output(fmt.Sprintf("Success! Tuned the auth method at: %s", mountPath))
	return 0
}<|MERGE_RESOLUTION|>--- conflicted
+++ resolved
@@ -20,23 +20,6 @@
 type AuthTuneCommand struct {
 	*BaseCommand
 
-<<<<<<< HEAD
-	flagAuditNonHMACRequestKeys         []string
-	flagAuditNonHMACResponseKeys        []string
-	flagDefaultLeaseTTL                 time.Duration
-	flagDescription                     string
-	flagListingVisibility               string
-	flagMaxLeaseTTL                     time.Duration
-	flagPassthroughRequestHeaders       []string
-	flagAllowedResponseHeaders          []string
-	flagOptions                         map[string]string
-	flagTokenType                       string
-	flagVersion                         int
-	flagUserLockoutThreshold            int
-	flagUserLockoutDuration             time.Duration
-	flagUserLockoutCounterResetDuration time.Duration
-	flagUserLockoutDisable              bool
-=======
 	flagAuditNonHMACRequestKeys   []string
 	flagAuditNonHMACResponseKeys  []string
 	flagDefaultLeaseTTL           time.Duration
@@ -49,7 +32,10 @@
 	flagTokenType                 string
 	flagVersion                   int
 	flagPluginVersion             string
->>>>>>> c2d427e7
+	flagUserLockoutThreshold            int
+	flagUserLockoutDuration             time.Duration
+	flagUserLockoutCounterResetDuration time.Duration
+	flagUserLockoutDisable              bool
 }
 
 func (c *AuthTuneCommand) Synopsis() string {
@@ -163,7 +149,6 @@
 		Usage:   "Select the version of the auth method to run. Not supported by all auth methods.",
 	})
 
-<<<<<<< HEAD
 	f.IntVar(&IntVar{
 		Name:   "user-lockout-threshold",
 		Target: &c.flagUserLockoutThreshold,
@@ -197,14 +182,14 @@
 		Usage: "Disable user lockout for this auth method. If unspecified, this " +
 			"defaults to the Vault server's globally configured user lockout disable, " +
 			"or a previously configured value for the auth method.",
-=======
+	})
+
 	f.StringVar(&StringVar{
 		Name:    flagNamePluginVersion,
 		Target:  &c.flagPluginVersion,
 		Default: "",
 		Usage: "Select the semantic version of the plugin to run. The new version must be registered in " +
 			"the plugin catalog, and will not start running until the plugin is reloaded.",
->>>>>>> c2d427e7
 	})
 
 	return set
@@ -284,7 +269,6 @@
 		if fl.Name == flagNameTokenType {
 			mountConfigInput.TokenType = c.flagTokenType
 		}
-<<<<<<< HEAD
 		if fl.Name == "user-lockout-threshold" {
 			if c.flagUserLockoutThreshold > 0 {
 				mountConfigInput.UserLockoutConfig.LockoutThreshold = strconv.Itoa(c.flagUserLockoutThreshold)
@@ -298,11 +282,10 @@
 		}
 		if fl.Name == "user-lockout-disable" {
 			mountConfigInput.UserLockoutConfig.DisableLockout = &c.flagUserLockoutDisable
-=======
+		}
 
 		if fl.Name == flagNamePluginVersion {
 			mountConfigInput.PluginVersion = c.flagPluginVersion
->>>>>>> c2d427e7
 		}
 	})
 
