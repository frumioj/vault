import Route from '@ember/routing/route';
import getStorage from 'vault/lib/token-storage';
<<<<<<< HEAD

// TODO CMB: change class and file name to dashboard
export default class HistoryRoute extends Route {
  currentDate = new Date().toISOString();
=======
import { parseRFC3339 } from 'core/utils/date-formatters';
import { inject as service } from '@ember/service';
const INPUTTED_START_DATE = 'vault:ui-inputted-start-date';

export default class HistoryRoute extends Route {
  @service store;
>>>>>>> d4766766

  async getActivity(start_time) {
    // on init ONLY make network request if we have a start_time
    return start_time
      ? await this.store.queryRecord('clients/activity', { start_time, end_time: this.currentDate })
      : {};
  }

  async getLicenseStartTime() {
    try {
      let license = await this.store.queryRecord('license', {});
      // if license.startTime is 'undefined' return 'null' for consistency
      return license.startTime || getStorage().getItem('vault:ui-inputted-start-date') || null;
    } catch (e) {
      // return null so user can input date manually
      // if already inputted manually, will be in localStorage
      return getStorage().getItem('vault:ui-inputted-start-date') || null;
    }
  }

  async model() {
    const { config, versionHistory } = this.modelFor('vault.cluster.clients');
    const licenseStart = await this.getLicenseStartTime();
    const activity = await this.getActivity(licenseStart);
    return {
      config,
      versionHistory,
      activity,
      licenseStartTimestamp: licenseStart,
      currentDate: this.currentDate,
    };
  }
}<|MERGE_RESOLUTION|>--- conflicted
+++ resolved
@@ -1,18 +1,12 @@
 import Route from '@ember/routing/route';
 import getStorage from 'vault/lib/token-storage';
-<<<<<<< HEAD
+import { inject as service } from '@ember/service';
 
 // TODO CMB: change class and file name to dashboard
-export default class HistoryRoute extends Route {
-  currentDate = new Date().toISOString();
-=======
-import { parseRFC3339 } from 'core/utils/date-formatters';
-import { inject as service } from '@ember/service';
-const INPUTTED_START_DATE = 'vault:ui-inputted-start-date';
 
 export default class HistoryRoute extends Route {
   @service store;
->>>>>>> d4766766
+  currentDate = new Date().toISOString();
 
   async getActivity(start_time) {
     // on init ONLY make network request if we have a start_time
